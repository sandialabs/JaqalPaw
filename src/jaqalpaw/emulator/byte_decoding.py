--- conflicted
+++ resolved
@@ -29,19 +29,11 @@
 
 
 def convert_phase_bytes_to_real(data):
-<<<<<<< HEAD
-    return data / 2 ** 40 * 360.0
-
-
-def convert_freq_bytes_to_real(data):
-    return data / 2 ** 40 * CLOCK_FREQUENCY
-=======
     return data / ((1 << 40) - 1) * 360.0
 
 
 def convert_freq_bytes_to_real(data):
     return data / ((1 << 40) - 1) * CLOCK_FREQUENCY
->>>>>>> 74babbd2
 
 
 def convert_amp_bytes_to_real(data):
